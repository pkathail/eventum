from app import app
import json
from flask import Blueprint, render_template, abort, redirect, url_for, request
from app.models import Event, BlogPost
from datetime import datetime, date, timedelta
from mongoengine import Q

client = Blueprint('client', __name__)

_resources = None
_faqs = None
_companies = None

@client.route('/')
def index():
    all_events = (Event.objects(
        Q(published=True,
          end_date__gt=date.today()) |
        Q(published=True,
          end_date=date.today(),
          end_time__gt=datetime.now().time())))
    events = all_events.order_by('start_date', 'start_time')[:4]

    all_blog_posts = BlogPost.objects(published=True).order_by('-date_published')
    blog_post = all_blog_posts[0] if all_blog_posts else None

    return render_template('index.html',
                           events=events,
                           blog_post=blog_post)

@client.route('/contact')
def contact():
    return render_template('contact.html')

@client.route('/jobfair')
def jobfair():
    force = request.args.get('force') is not None
    companies = _get_companies(force=force)
    return render_template('jobfair.html', companies=companies)

def _get_companies(force=False):
    global _companies
    if not _companies or force:
        with open(app.config['COMPANIES_PATH']) as f:
            _companies = json.loads(f.read()).get('companies')
    return _companies

@client.route('/labs')
def labs():
    force = request.args.get('force') is not None
    faqs = _get_faqs(force=force)
    return render_template('labs.html', faqs=faqs)

def _get_faqs(force=False):
    global _faqs
    if not _faqs or force:
<<<<<<< HEAD
        with open(app.adi['FAQ_PATH']) as f:
            _faqs = json.loads(f.read())['questions']
=======
        with open(app.config['FAQ_PATH']) as f:
            _faqs = json.loads(f.read()).get('questions')
>>>>>>> 76157b2f
    return _faqs

@client.route('/learn')
def learn():
    return redirect(url_for('.resources'))

@client.route('/resources')
def resources():
    force = request.args.get('force') is not None
    resources_data = _get_resources(force=force)
    return render_template('resources.html', resources=resources_data)

def _get_resources(force=False):
    global _resources
    if not _resources or force:
        with open(app.adi['RESOURCES_PATH']) as f:
            _resources = json.loads(f.read())
    return _resources


@client.route('/events')
def events():
    today = date.today()
    last_sunday = datetime.combine(today - timedelta(days=today.isoweekday()+7),
                                   datetime.min.time())
    next_sunday = datetime.combine(today + timedelta(days=7-today.isoweekday()),
                                   datetime.min.time())
    recent_and_upcoming = Event.objects(published=True,
                                        start_date__gt=last_sunday).order_by('start_date',
                                                                             'start_time')

    recent_events = recent_and_upcoming.filter(end_date__lt=today)

    events_this_week = recent_and_upcoming.filter(end_date__gte=today,
                                                  start_date__lt=next_sunday)

    upcoming_events = recent_and_upcoming.filter(start_date__gt=next_sunday)[:4]

    more_past_events = bool(Event.objects(published=True,
                                          start_date__lte=last_sunday).count())

    return render_template('events/events.html',
                           recent_events=recent_events,
                           events_this_week=events_this_week,
                           upcoming_events=upcoming_events,
                           more_past_events=more_past_events)

@client.route('/events/<int:index>')
def event_archive(index):
    index = int(index)
    if index <= 0:
        return redirect(url_for('.events'))

    today = date.today()
    last_sunday = datetime.combine(today - timedelta(days=today.weekday()+7),
                                   datetime.min.time())

    past_events=Event.objects(published=True,
                              start_date__lt=last_sunday).order_by('start_date')

    if not past_events:
        return redirect(url_for('.events'))

    previous_index = index - 1
    next_index = index + 1 if len(past_events) > 10*index else None
    return render_template('events/archive.html',
                           events=past_events[10*(index-1):10*(index)],
                           previous_index=previous_index,
                           next_index=next_index)

@client.route('/events/<slug>')
def event(slug):
    if Event.objects(published=True, slug=slug).count() == 0:
        abort(404) # Either invalid event ID or duplicate IDs.

    event = Event.objects(published=True, slug=slug)[0]


    if event.is_recurring:
        upcoming_event_instances = Event.objects(published=True,
                                                 start_date__gte=date.today(),
                                                 slug=slug).order_by('start_date')
        if upcoming_event_instances:
            event = upcoming_event_instances[0]
        else:
            event = event.parent_series.events[-1]

        upcoming_events = Event.objects(published=True,
                                        start_date__gte=date.today(),
                                        id__ne=event.id).order_by('start_date')[:3]


        return render_template('events/event.html',
                               event=event,
                               upcoming_events=upcoming_events)

    upcoming_events = Event.objects(published=True,
                                    start_date__gte=date.today(),
                                    id__ne=event.id).order_by('start_date')[:3]

    return render_template('events/event.html',
                           event=event,
                           upcoming_events=upcoming_events)

@client.route('/events/<slug>/<index>')
def recurring_event(slug, index):
    if Event.objects(published=True, slug=slug).count() == 0:
        abort(404) # Either invalid event ID or duplicate IDs.

    index = int(index)

    event = Event.objects(published=True, slug=slug)[0]

    upcoming_events = Event.objects(published=True,
                                    start_date__gte=date.today(),
                                    id__ne=event.id).order_by('start_date')[:3]


    if not event.is_recurring or not event.parent_series:
        return redirect(url_for('.event', slug=slug))

    if len(event.parent_series.events) <= index:
      abort(404)

    event = event.parent_series.events[index]
    return render_template('events/event.html',
                           event=event,
                           upcoming_events=upcoming_events)<|MERGE_RESOLUTION|>--- conflicted
+++ resolved
@@ -54,13 +54,8 @@
 def _get_faqs(force=False):
     global _faqs
     if not _faqs or force:
-<<<<<<< HEAD
         with open(app.adi['FAQ_PATH']) as f:
-            _faqs = json.loads(f.read())['questions']
-=======
-        with open(app.config['FAQ_PATH']) as f:
             _faqs = json.loads(f.read()).get('questions')
->>>>>>> 76157b2f
     return _faqs
 
 @client.route('/learn')
